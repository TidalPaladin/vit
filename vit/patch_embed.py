import math
from dataclasses import replace
from typing import TYPE_CHECKING, Sequence, Tuple

import torch.nn as nn
from einops import rearrange
from torch import Tensor

from .helpers import (
    DEFAULT_BACKEND,
    Backend,
    check_convnext_installed,
    check_te_installed,
    try_import_convnext,
    try_import_te,
)


if TYPE_CHECKING:
    import convnext  # type: ignore[reportMissingImports]
    import transformer_engine.pytorch as te  # type: ignore[reportMissingImports]
else:
    te = try_import_te()
    convnext = try_import_convnext()


class PatchEmbed2d(nn.Module):

    def __init__(
        self,
        in_channels: int,
        hidden_size: int,
        patch_size: Sequence[int],
        normalization: str = "LayerNorm",
<<<<<<< HEAD
=======
        activation: str = "gelu",
        dropout: float = 0.0,
>>>>>>> c1469a46
        backend: Backend = DEFAULT_BACKEND,
        eps: float = 1e-5,
        pos_scale: float = 0.1,
    ):
        super().__init__()
        self._patch_size = tuple(patch_size)
        self.patch = nn.Conv2d(in_channels, hidden_size, self.patch_size, stride=self.patch_size)
<<<<<<< HEAD
=======
        self.pos_enc = RelativeFactorizedPosition(
            2,
            hidden_size,
            ffn_hidden_size,
            backend=backend,
            normalization=normalization,
            activation=activation,
        )
        self.dropout = nn.Dropout(dropout)
>>>>>>> c1469a46
        match (normalization, backend):
            case ("LayerNorm", "pytorch"):
                self.norm = nn.LayerNorm(hidden_size, eps=eps)
                self.pos_norm = nn.LayerNorm(hidden_size, eps=eps)
            case ("RMSNorm", "pytorch"):
                self.norm = nn.RMSNorm(hidden_size, eps=eps)
                self.pos_norm = nn.RMSNorm(hidden_size, eps=eps)
            case ("LayerNorm", "te"):
                check_te_installed(te)
                self.norm = te.LayerNorm(hidden_size, eps=eps)
                self.pos_norm = te.LayerNorm(hidden_size, eps=eps)
            case ("RMSNorm", "te"):
                check_te_installed(te)
                self.norm = te.RMSNorm(hidden_size, eps=eps)
                self.pos_norm = te.RMSNorm(hidden_size, eps=eps)
            case _:
                raise ValueError(f"Invalid normalization: {normalization}")
        nn.init.constant_(self.pos_norm.weight, pos_scale)

    @property
    def patch_size(self) -> Tuple[int, int]:
        return self._patch_size

    def tokenized_size(self, size: Tuple[int, int]) -> Tuple[int, int]:
        ht, wt = tuple(s // p for s, p in zip(size, self.patch_size))
        return ht, wt

    def original_size(self, size: Tuple[int, int]) -> Tuple[int, int]:
        ht, wt = tuple(s * p for s, p in zip(size, self.patch_size))
        return ht, wt

    def forward(self, x: Tensor, additional_features: Tensor | None = None) -> Tensor:
        y = self.patch(x)
        y = rearrange(y, "b c h w -> b (h w) c")
<<<<<<< HEAD
        if additional_features is not None:
            y = y + additional_features
        return self.norm(y)
=======

        H, W = x.shape[2:]
        dims = self.tokenized_size((H, W))
        pos = self.pos_norm(self.pos_enc(dims))
        pos = self.dropout(pos)
        if additional_features is not None:
            y = y + additional_features
        y = self.norm(y)
        y = y + pos
        return y
>>>>>>> c1469a46


class ConvNextPatchEmbed2d(PatchEmbed2d):

    def __init__(
        self,
        in_channels: int,
        hidden_size: int,
        patch_size: Sequence[int],
        normalization: str = "LayerNorm",
<<<<<<< HEAD
=======
        activation: str = "srelu",
        dropout: float = 0.0,
>>>>>>> c1469a46
        backend: Backend = DEFAULT_BACKEND,
        eps: float = 1e-5,
        pos_scale: float = 0.1,
        depth: int = 2,
        convnext_patch_size: Sequence[int] = [2, 2],
        **kwargs,
    ):
<<<<<<< HEAD
        super().__init__(in_channels, hidden_size, patch_size, normalization, backend, eps)
=======
        super().__init__(
            in_channels,
            hidden_size,
            ffn_hidden_size,
            patch_size,
            normalization,
            activation,
            dropout,
            backend,
            eps,
            pos_scale,
        )
>>>>>>> c1469a46
        check_convnext_installed(convnext)
        assert len(set(patch_size)) == 1, "Patch size must be the same for all dimensions"
        assert all(p % 2 == 0 for p in patch_size), "Patch size must be even"
        assert len(set(convnext_patch_size)) == 1, "ConvNext patch size must be the same for all dimensions"
        assert all(p % 2 == 0 for p in convnext_patch_size), "ConvNext patch size must be even"
        assert convnext_patch_size[0] < patch_size[0], "ConvNext patch size must be less than the input patch size"
        assert convnext_patch_size[1] < patch_size[1], "ConvNext patch size must be less than the input patch size"

        # Determine how many levels we need to match the expected patch size on the output
        # NOTE: We use a single conv on the last level since that level is ready for the transformer
        needed_levels = round(math.log2(max(patch_size))) - round(math.log2(max(convnext_patch_size)))
        depths = [depth] * needed_levels

        # Increment the width of each level by 2x, matching embed_dim on the last level
        hidden_sizes = list(reversed([hidden_size // (2 ** (i + 1)) for i in range(needed_levels)]))
        ffn_hidden_sizes = [d * 4 for d in hidden_sizes]

        # NOTE: This approach allows leakage between adjacent tokens, which may impact masked image modeling tasks.
        config = convnext.ConvNextConfig(
            in_channels=in_channels,
            patch_size=convnext_patch_size,
            kernel_size=[3, 3],
            depths=depths,
            hidden_sizes=hidden_sizes,
            ffn_hidden_sizes=ffn_hidden_sizes,
            activation="srelu",
            backend=backend,
            checkpoint=True,
            drop_path_rate=0.0,
            normalization=normalization,
        )
        config = replace(config, **kwargs)
        self.patch = config.instantiate()
        self.final_conv = nn.Conv2d(hidden_sizes[-1], hidden_size, 2, stride=2)

    def forward(self, x: Tensor, additional_features: Tensor | None = None) -> Tensor:
        P1, P2 = self.patch_size
        B, _, H, W = x.shape
        Ht, Wt = self.tokenized_size((H, W))
        y = rearrange(x, "b c (h p1) (w p2) -> (b h w) c p1 p2", p1=P1, p2=P2)
        y = self.patch(y)
        y = self.final_conv(y)
        y = rearrange(y, "(b h w) c () () -> b (h w) c", b=B, h=Ht, w=Wt)

<<<<<<< HEAD
        if additional_features is not None:
            y = y + additional_features
        return self.norm(y)
=======
        pos = self.pos_norm(self.pos_enc((Ht, Wt)))
        pos = self.dropout(pos)
        if additional_features is not None:
            y = y + additional_features
        y = self.norm(y)
        y = y + pos
        return y
>>>>>>> c1469a46
<|MERGE_RESOLUTION|>--- conflicted
+++ resolved
@@ -6,6 +6,7 @@
 from einops import rearrange
 from torch import Tensor
 
+from .pos_enc import RelativeFactorizedPosition
 from .helpers import (
     DEFAULT_BACKEND,
     Backend,
@@ -30,13 +31,11 @@
         self,
         in_channels: int,
         hidden_size: int,
+        ffn_hidden_size: int,
         patch_size: Sequence[int],
         normalization: str = "LayerNorm",
-<<<<<<< HEAD
-=======
         activation: str = "gelu",
         dropout: float = 0.0,
->>>>>>> c1469a46
         backend: Backend = DEFAULT_BACKEND,
         eps: float = 1e-5,
         pos_scale: float = 0.1,
@@ -44,8 +43,6 @@
         super().__init__()
         self._patch_size = tuple(patch_size)
         self.patch = nn.Conv2d(in_channels, hidden_size, self.patch_size, stride=self.patch_size)
-<<<<<<< HEAD
-=======
         self.pos_enc = RelativeFactorizedPosition(
             2,
             hidden_size,
@@ -55,7 +52,6 @@
             activation=activation,
         )
         self.dropout = nn.Dropout(dropout)
->>>>>>> c1469a46
         match (normalization, backend):
             case ("LayerNorm", "pytorch"):
                 self.norm = nn.LayerNorm(hidden_size, eps=eps)
@@ -90,11 +86,6 @@
     def forward(self, x: Tensor, additional_features: Tensor | None = None) -> Tensor:
         y = self.patch(x)
         y = rearrange(y, "b c h w -> b (h w) c")
-<<<<<<< HEAD
-        if additional_features is not None:
-            y = y + additional_features
-        return self.norm(y)
-=======
 
         H, W = x.shape[2:]
         dims = self.tokenized_size((H, W))
@@ -105,7 +96,6 @@
         y = self.norm(y)
         y = y + pos
         return y
->>>>>>> c1469a46
 
 
 class ConvNextPatchEmbed2d(PatchEmbed2d):
@@ -114,13 +104,11 @@
         self,
         in_channels: int,
         hidden_size: int,
+        ffn_hidden_size: int,
         patch_size: Sequence[int],
         normalization: str = "LayerNorm",
-<<<<<<< HEAD
-=======
         activation: str = "srelu",
         dropout: float = 0.0,
->>>>>>> c1469a46
         backend: Backend = DEFAULT_BACKEND,
         eps: float = 1e-5,
         pos_scale: float = 0.1,
@@ -128,9 +116,6 @@
         convnext_patch_size: Sequence[int] = [2, 2],
         **kwargs,
     ):
-<<<<<<< HEAD
-        super().__init__(in_channels, hidden_size, patch_size, normalization, backend, eps)
-=======
         super().__init__(
             in_channels,
             hidden_size,
@@ -143,7 +128,6 @@
             eps,
             pos_scale,
         )
->>>>>>> c1469a46
         check_convnext_installed(convnext)
         assert len(set(patch_size)) == 1, "Patch size must be the same for all dimensions"
         assert all(p % 2 == 0 for p in patch_size), "Patch size must be even"
@@ -188,16 +172,10 @@
         y = self.final_conv(y)
         y = rearrange(y, "(b h w) c () () -> b (h w) c", b=B, h=Ht, w=Wt)
 
-<<<<<<< HEAD
-        if additional_features is not None:
-            y = y + additional_features
-        return self.norm(y)
-=======
         pos = self.pos_norm(self.pos_enc((Ht, Wt)))
         pos = self.dropout(pos)
         if additional_features is not None:
             y = y + additional_features
         y = self.norm(y)
         y = y + pos
-        return y
->>>>>>> c1469a46
+        return y