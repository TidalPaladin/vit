from dataclasses import dataclass, field
from pathlib import Path
from typing import TYPE_CHECKING, Any, ClassVar, Dict, Literal, Self, Sequence, Tuple, Type, cast

import torch
import torch.nn as nn
import yaml
from einops.layers.torch import Reduce
from torch import Tensor

from .fused import LayerNormLinear, LayerNormMLP
from .helpers import DEFAULT_BACKEND, Backend, check_te_installed, try_import_te
from .patch_embed import ConvNextPatchEmbed2d, PatchEmbed2d
from .tokens import apply_mask, create_mask
from .transformer import CrossAttentionMLP, TransformerLayer
from .pos_enc import compute_alibi_slopes, create_2d_alibi_grid, create_grid, create_distance_grid


if TYPE_CHECKING:
    import transformer_engine.pytorch as te  # type: ignore[reportMissingImports]
else:
    te = try_import_te()


def vit_config_constructor(loader, node):
    values = loader.construct_mapping(node, deep=True)
    return ViTConfig(**values)


def register_constructors():
    tags = [
        "tag:yaml.org,2002:python/object:vit.vit.ViTConfig",
        "tag:yaml.org,2002:python/object:vit.ViTConfig",
    ]
    loaders = [yaml.SafeLoader, yaml.FullLoader, yaml.UnsafeLoader]
    for tag in tags:
        for loader in loaders:
            loader.add_constructor(tag, vit_config_constructor)


@dataclass(frozen=True)
class ViTConfig:
    # Inputs
    in_channels: int
    patch_size: Sequence[int]

    # Transformer
    depth: int
    hidden_size: int
    ffn_hidden_size: int
    num_attention_heads: int
    num_gqa_groups: int | None = None
    hidden_dropout: float = 0.1
    attention_dropout: float = 0.1
    normalization: str = "RMSNorm"
    bias: bool = True
    activation: str = "srelu"
    drop_path_rate: float = 0.0
    num_cls_tokens: int = 1
    num_register_tokens: int = 0
    pos_scale: float = 0.1

    # Other
    checkpoint: bool = False
    backend: Backend = DEFAULT_BACKEND

    # Trainable blocks
    mlp_requires_grad: bool = True
    self_attention_requires_grad: bool = True
    inter_attention_requires_grad: bool = True

    # ConvNext patch embedding
    convnext_patch_embed: bool = False
    convnext_depth: int = 2
    convnext_patch_size: Sequence[int] = field(default_factory=lambda: [2, 2])

    @property
    def device_type(self) -> Literal["cpu", "cuda"]:
        return "cuda" if self.backend == "te" else "cpu"

    @property
    def isotropic_output_dim(self) -> int:
        return self.hidden_size

    def instantiate(self) -> "ViT":
        if self.backend not in ("te", "pytorch"):
            raise ValueError(f"Invalid backend: {self.backend}")
        return ViT(self)

    @property
    def transformer_kwargs(self) -> Dict[str, Any]:
        return dict(
            hidden_size=self.hidden_size,
            ffn_hidden_size=self.ffn_hidden_size,
            num_attention_heads=self.num_attention_heads,
            num_gqa_groups=self.num_gqa_groups,
            hidden_dropout=self.hidden_dropout,
            attention_dropout=self.attention_dropout,
            normalization=self.normalization,
            bias=self.bias,
            activation=self.activation,
            drop_path_rate=self.drop_path_rate,
            attn_input_format="bshd",
        )

    @classmethod
    def from_yaml(cls: Type[Self], path: str | Path) -> Self:
        if isinstance(path, Path):
            if not path.is_file():
                raise FileNotFoundError(f"File not found: {path}")
            with open(path, "r") as f:
                config = yaml.full_load(f)
            return cls(**config)

        elif isinstance(path, str) and path.endswith(".yaml"):
            return cls.from_yaml(Path(path))

        else:
            config = yaml.full_load(path)
            return cls(**config)

    def to_yaml(self) -> str:
        return yaml.dump(self.__dict__)


class ViT(nn.Module):
    CONFIG_TYPE: ClassVar[Type[ViTConfig]] = ViTConfig

    def __init__(self, config: ViTConfig):
        super().__init__()
        self._config = config

        # CLS token
        if config.num_cls_tokens > 0:
            self.cls_tokens = nn.Parameter(torch.empty(config.num_cls_tokens, config.hidden_size))
            nn.init.trunc_normal_(self.cls_tokens, std=0.02)
        else:
            self.cls_tokens = None

        # Register token
        if config.num_register_tokens > 0:
            self.register_tokens = nn.Parameter(torch.empty(config.num_register_tokens, config.hidden_size))
            nn.init.trunc_normal_(self.register_tokens, std=0.02)
        else:
            self.register_tokens = None

        # Stem tokenizer
        if config.convnext_patch_embed:
            self.stem = ConvNextPatchEmbed2d(
                config.in_channels,
                config.hidden_size,
                cast(Tuple[int, int], tuple(config.patch_size)),
                normalization=config.normalization,
<<<<<<< HEAD
=======
                activation=config.activation,
                dropout=config.hidden_dropout,
>>>>>>> c1469a46
                backend=config.backend,
                pos_scale=config.pos_scale,
                depth=config.convnext_depth,
                convnext_patch_size=config.convnext_patch_size,
            )
        else:
            self.stem = PatchEmbed2d(
                config.in_channels,
                config.hidden_size,
                cast(Tuple[int, int], tuple(config.patch_size)),
                normalization=config.normalization,
<<<<<<< HEAD
=======
                activation=config.activation,
                dropout=config.hidden_dropout,
>>>>>>> c1469a46
                backend=config.backend,
                pos_scale=config.pos_scale,
            )

        # Alibi slopes
        num_spatial_dims = len(config.patch_size)
        self.distance_slopes = nn.ParameterList([
            nn.Parameter(compute_alibi_slopes(config.num_attention_heads).view(-1, 1).expand(-1, num_spatial_dims).contiguous())
            for _ in range(config.depth)
        ])

        # Transformer blocks
        self.blocks = nn.ModuleList(
            [
                self.create_encoder_layer(i)
                for i in range(config.depth)
            ]
        )

        self.mlp_requires_grad_(self.config.mlp_requires_grad)
        self.self_attention_requires_grad_(self.config.self_attention_requires_grad)

    @property
    def config(self) -> ViTConfig:
        return self._config

    def create_encoder_layer(self, i: int = 0, **kwargs) -> TransformerLayer:
        """
        Creates a Transformer encoder layer.

        This method initializes a Transformer encoder layer with the specified
        parameters. It supports various configurations such as the number of
        attention heads, feedforward dimension, dropout rate, activation functions,
        and more.

        Args:
            i: Index of the encoder layer. Default is 0.

        Keyword Args:
            Additional keyword arguments to override default layer parameters.
        """
        _kwargs = self.config.transformer_kwargs
        _kwargs.update(kwargs)
        _kwargs["layer_number"] = i + 1
        _kwargs["layer_type"] = "encoder"
        match self.config.backend:
            case "pytorch":
                layer = TransformerLayer(**_kwargs)
            case "te":
                check_te_installed(te)
                _kwargs["self_attn_mask_type"] = "no_mask"
                layer = te.TransformerLayer(**_kwargs)
            case _:
                raise ValueError(f"Invalid backend: {self.config.backend}")
        return layer

    def create_decoder_layer(self, i: int = 0, **kwargs) -> TransformerLayer:
        """
        Creates a Transformer decoder layer.

        This method initializes a Transformer decoder layer with the specified
        parameters. It supports various configurations such as the number of
        attention heads, feedforward dimension, dropout rate, activation functions,
        and more.

        Args:
            i: Index of the encoder layer. Default is 0.

        Keyword Args:
            Additional keyword arguments to override default layer parameters.
        """
        _kwargs = self.config.transformer_kwargs
        _kwargs.update(kwargs)
        _kwargs["layer_number"] = i + 1
        _kwargs.setdefault("layer_type", "decoder")
        match self.config.backend:
            case "pytorch":
                layer = TransformerLayer(**_kwargs)
            case "te":
                check_te_installed(te)
                _kwargs["self_attn_mask_type"] = "no_mask"
                layer = te.TransformerLayer(**_kwargs)
            case _:
                raise ValueError(f"Invalid backend: {self.config.backend}")
        return layer

    def create_cross_attention_layer(self, i: int = 0, **kwargs) -> CrossAttentionMLP:
        """
        Creates a cross-attention only decoder layer. This is equivalent to a TransformerLayer
        without a self-attention module.

        Args:
            i: Index of the encoder layer. Default is 0.

        Keyword Args:
            Additional keyword arguments to override default layer parameters.
        """
        _kwargs = self.config.transformer_kwargs
        _kwargs.update(kwargs)
        _kwargs["layer_number"] = i + 1
        _kwargs.setdefault("backend", self.config.backend)
        return CrossAttentionMLP(**_kwargs)

    def create_norm(self, hidden_size: int) -> nn.Module:
        match (self.config.normalization, self.config.backend):
            case ("LayerNorm", "pytorch"):
                return nn.LayerNorm(hidden_size)
            case ("RMSNorm", "pytorch"):
                return nn.RMSNorm(hidden_size)
            case ("LayerNorm", "te"):
                check_te_installed(te)
                return te.LayerNorm(hidden_size)
            case ("RMSNorm", "te"):
                check_te_installed(te)
                return te.RMSNorm(hidden_size)
            case _:
                raise ValueError(f"Invalid normalization: {self.config.normalization}")

    def create_head(
        self,
        out_dim: int | None = None,
        pool_type: str | None = None,
        mlp: bool = False,
        **kwargs,
    ) -> nn.Module:
        r"""Creates a head for the model.

        Args:
            out_dim: Dimension of the output. If ``None``, the output will have the same dimension as the model's output.
            pool_type: Type of pooling to apply, or ``None`` to skip pooling.
            mlp: Whether to use a MLP instead of a linear layer.

        Keyword Args:
            Additional keyword arguments to pass to the MLP or LayerNormLinear.
        """
        layer = nn.Sequential()

        # Pooling type
        match pool_type:
            case "avg":
                layer.add_module("pool", Reduce("b l d -> b d", "mean"))
            case "max":
                layer.add_module("pool", Reduce("b l d -> b d", "max"))
            case None:
                pass
            case _:
                raise ValueError(f"Invalid pool type: {pool_type}")

        # Normalization + Linear
        if mlp:
            layer.add_module("layernorm_mlp", self.create_mlp(out_dim, **kwargs))
        else:
            kwargs.setdefault("bias", self.config.bias)
            kwargs.setdefault("normalization", self.config.normalization)
            match self.config.backend:
                case "pytorch":
                    layer.add_module(
                        "layernorm_linear",
                        LayerNormLinear(
                            self.config.isotropic_output_dim,
                            out_dim or self.config.isotropic_output_dim,
                            **kwargs,
                        ),
                    )
                case "te":
                    check_te_installed(te)
                    layer.add_module(
                        "layernorm_linear",
                        te.LayerNormLinear(
                            self.config.isotropic_output_dim,
                            out_dim or self.config.isotropic_output_dim,
                            **kwargs,
                        ),
                    )
                case _:
                    raise ValueError(f"Invalid backend: {self.config.backend}")

        return layer

    def create_mlp(self, out_dim: int | None = None, **kwargs) -> nn.Module:
        r"""Creates a MLP. If `out_dim` is provided, it will be followed by a final output projection to `out_dim`.

        Args:
            out_dim: Dimension of the output.

        Keyword Args:
            Additional keyword arguments to pass to the MLP.
        """
        kwargs.setdefault("activation", self.config.activation)
        kwargs.setdefault("bias", self.config.bias)
        kwargs.setdefault("normalization", self.config.normalization)

        layer = nn.Sequential()
        match self.config.backend:
            case "pytorch":
                layer.add_module(
                    "mlp",
                    LayerNormMLP(
                        self.config.isotropic_output_dim,
                        self.config.ffn_hidden_size,
                        **kwargs,
                    ),
                )
                if out_dim is not None:
                    layer.add_module("dropout", nn.Dropout(self.config.hidden_dropout))
                    layer.add_module("output", nn.Linear(self.config.isotropic_output_dim, out_dim))
            case "te":
                check_te_installed(te)
                layer.add_module(
                    "mlp",
                    te.LayerNormMLP(
                        self.config.isotropic_output_dim,
                        self.config.ffn_hidden_size,
                        out_dim or self.config.isotropic_output_dim,
                        **kwargs,
                    ),
                )
                if out_dim is not None:
                    layer.add_module("dropout", nn.Dropout(self.config.hidden_dropout))
                    layer.add_module("output", te.Linear(self.config.isotropic_output_dim, out_dim))
            case _:
                raise ValueError(f"Invalid backend: {self.config.backend}")
        return layer

    def create_mask(
        self,
        input: Tensor,
        unmasked_ratio: float,
        scale: int,
    ) -> Tensor:
        r"""Creates a token mask for the input.

        Args:
            input: Input tensor from which to infer mask properties.
                Should be a raw input prior to tokenization.
            unmasked_ratio: Proportion of tokens to leave unmasked.
            scale: Scale of the mask.

        Shapes:
            - input: :math:`(B, C, H, W)` or :math:`(B, C, D, H, W)`
            - output: :math:`(B, L)`

        Returns:
            Token mask.
        """
        batch_size = input.shape[0]
        device = input.device
        original_size = input.shape[2:]
        tokenized_size = self.stem.tokenized_size(cast(Any, original_size))
        mask = create_mask(
            tokenized_size,
            mask_ratio=1 - unmasked_ratio,
            batch_size=batch_size,
            scale=scale,
            device=device,
        )

        return mask

    def pack(
        self,
        features: Tensor,
        cls_tokens: Tensor | None = None,
        register_tokens: Tensor | None = None,
    ) -> Tensor:
        r"""Packs the features, CLS tokens, and register tokens into a single tensor.

        Args:
            features: Features to pack.
            cls_tokens: CLS tokens to pack.
            register_tokens: Register tokens to pack.

        Shapes:
            - features: :math:`(B, L, D)`
            - cls_tokens: Broadcastable to :math:`(B, C, D)`
            - register_tokens: Broadcastable to :math:`(B, R, D)`
            - output: :math:`(B, L + C + R, D)`
        """
        B = features.shape[0]
        if cls_tokens is not None:
            cls_tokens = cls_tokens.view(-1, self.config.num_cls_tokens, self.config.hidden_size).expand(B, -1, -1)
            features = torch.cat([features, cls_tokens], dim=1)
        if register_tokens is not None:
            register_tokens = register_tokens.view(-1, self.config.num_register_tokens, self.config.hidden_size).expand(
                B, -1, -1
            )
            features = torch.cat([features, register_tokens], dim=1)
        return features

    def unpack(
        self,
        packed: Tensor,
        has_cls_tokens: bool = True,
        has_register_tokens: bool = True,
    ) -> Tuple[Tensor, Tensor | None, Tensor | None]:
        r"""Unpacks the features, CLS tokens, and register tokens from a single tensor.

        Args:
            packed: Packed tensor to unpack.
            has_cls_tokens: Whether the packed tensor contains CLS tokens.
            has_register_tokens: Whether the packed tensor contains register tokens.

        Shapes:
            - packed: :math:`(B, L + C + R, D)`
            - features: :math:`(B, L, D)`
            - cls_tokens: :math:`(B, C, D)`
            - register_tokens: :math:`(B, R, D)`

        Returns:
            features: Features.
            cls_tokens: CLS tokens.
            register_tokens: Register tokens.
        """
        L_total = packed.shape[1]
        num_cls_tokens = self.config.num_cls_tokens if has_cls_tokens else 0
        num_register_tokens = self.config.num_register_tokens if has_register_tokens else 0
        L_features = L_total - num_cls_tokens - num_register_tokens
        features = packed[:, :L_features, :].contiguous()
        cls_tokens = packed[:, L_features : L_features + num_cls_tokens, :].contiguous() if num_cls_tokens > 0 else None
        register_tokens = packed[:, L_features + num_cls_tokens :, :].contiguous() if num_register_tokens > 0 else None
        assert cls_tokens is None or cls_tokens.shape[1] == num_cls_tokens
        assert register_tokens is None or register_tokens.shape[1] == num_register_tokens
        return features, cls_tokens, register_tokens

    def forward(
        self,
        x: Tensor,
        mask: Tensor | None = None,
    ) -> Tuple[Tensor, Tensor | None, Tensor | None]:
        B, C, *original_size = x.shape
        tokenized_size = self.stem.tokenized_size(cast(Any, tuple(original_size)))

        # Create grids
        positions = create_grid(tokenized_size, device=x.device, normalize=False)
        distances = create_distance_grid(positions, positions)

        # Tokenize and apply mask
        x = self.stem(x)
        if mask is not None:
            x = apply_mask(mask, x)
            positions = apply_mask(mask, positions)

        # Pack features, CLS tokens, and register tokens
        x = self.pack(x, self.cls_tokens, self.register_tokens)

        # Transformer blocks and output norm
        for i, block in enumerate(self.blocks):
            distance_slopes = self.distance_slopes[i]
            alibi_grid = create_2d_alibi_grid(positions, positions, distance_slopes)

            block = cast(TransformerLayer, block)
            x = block(
                x, 
                checkpoint_core_attention=self.config.checkpoint, 
                core_attention_bias_type="post_scale_bias",
                core_attention_bias=alibi_grid,
            )

        # Extract features, CLS tokens, and register tokens
        return self.unpack(x)

    def mlp_requires_grad_(self, requires_grad: bool = True) -> None:
        for block in self.blocks:
            layer = cast(nn.Module, block.layernorm_mlp)
            layer.requires_grad_(requires_grad)

    def self_attention_requires_grad_(self, requires_grad: bool = True) -> None:
        for block in self.blocks:
            layer = cast(nn.Module, block.self_attention)
            layer.requires_grad_(requires_grad)

    def inter_attention_requires_grad_(self, requires_grad: bool = True) -> None:
        for block in self.blocks:
            if hasattr(block, "inter_attention") and block.inter_attention is not None:
                layer = cast(nn.Module, block.inter_attention)
                layer.requires_grad_(requires_grad)


register_constructors()<|MERGE_RESOLUTION|>--- conflicted
+++ resolved
@@ -149,13 +149,11 @@
             self.stem = ConvNextPatchEmbed2d(
                 config.in_channels,
                 config.hidden_size,
+                config.ffn_hidden_size,
                 cast(Tuple[int, int], tuple(config.patch_size)),
                 normalization=config.normalization,
-<<<<<<< HEAD
-=======
                 activation=config.activation,
                 dropout=config.hidden_dropout,
->>>>>>> c1469a46
                 backend=config.backend,
                 pos_scale=config.pos_scale,
                 depth=config.convnext_depth,
@@ -165,13 +163,11 @@
             self.stem = PatchEmbed2d(
                 config.in_channels,
                 config.hidden_size,
+                config.ffn_hidden_size,
                 cast(Tuple[int, int], tuple(config.patch_size)),
                 normalization=config.normalization,
-<<<<<<< HEAD
-=======
                 activation=config.activation,
                 dropout=config.hidden_dropout,
->>>>>>> c1469a46
                 backend=config.backend,
                 pos_scale=config.pos_scale,
             )
