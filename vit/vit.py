--- conflicted
+++ resolved
@@ -1,10 +1,7 @@
 from dataclasses import dataclass, field
 from pathlib import Path
-<<<<<<< HEAD
 from typing import Any, Dict, Literal, Self, Sequence, Type, TypedDict, cast
-=======
 from typing import TYPE_CHECKING, Any, Dict, Literal, Self, Sequence, Type, cast
->>>>>>> b1e2d8d2
 
 import torch
 import torch.nn as nn
@@ -132,20 +129,16 @@
         else:
             self.rope = None
 
-<<<<<<< HEAD
-        # Prefix tokens
+        # CLS token
         self.cls_token = nn.Parameter(torch.empty(1, 1 if self.config.cls_token else 0, config.hidden_size))
-        self.register_tokens = nn.Parameter(torch.empty(1, config.num_register_tokens, config.hidden_size))
-        nn.init.normal_(self.register_tokens, std=0.02)
         nn.init.normal_(self.cls_token, std=0.02)
-=======
+
         # Register tokens
         self.register_tokens = nn.Parameter(
             torch.empty(1, config.num_register_tokens, config.hidden_size),
             requires_grad=config.num_register_tokens > 0,
         )
         nn.init.normal_(self.register_tokens, std=0.02)
->>>>>>> b1e2d8d2
 
         self.blocks = nn.ModuleList([self.create_encoder_layer() for _ in range(config.depth)])
         self.output_norm = nn.RMSNorm(config.hidden_size)
@@ -259,14 +252,7 @@
 
     @property
     def prefix_length(self) -> int:
-        return self.config.num_register_tokens
-
-    @torch.compile(fullgraph=True)
-<<<<<<< HEAD
-    def _combine_prefix(self, x: Tensor) -> Tensor:
-        return torch.cat(
-            [self.register_tokens.expand(x.shape[0], -1, -1), self.cls_token.expand(x.shape[0], -1, -1), x], dim=1
-        )
+        return self.config.num_register_tokens + (1 if self.config.cls_token else 0)
 
     @torch.compile(fullgraph=True)
     def _separate_prefix(self, x: Tensor) -> tuple[Tensor, Tensor, Tensor]:
@@ -275,17 +261,20 @@
         L_visual = x.shape[1] - L_reg - L_cls
         x_reg, x_cls, x_tokens = x.split([L_reg, L_cls, L_visual], dim=1)
         return x_reg, x_cls, x_tokens
-=======
+
     def add_prefix_tokens(self, x: Tensor) -> Tensor:
         B = x.shape[0]
         register_tokens = self.register_tokens.expand(B, -1, -1)
-        return torch.cat([register_tokens, x], dim=1)
->>>>>>> b1e2d8d2
+        cls_token = self.cls_token.expand(B, -1, -1)
+        return torch.cat([register_tokens, cls_token, x], dim=1)
 
     @torch.compile(fullgraph=True)
-    def separate_prefix_tokens(self, x: Tensor) -> tuple[Tensor, Tensor]:
-        prefix, x = x.split([self.prefix_length, x.shape[1] - self.prefix_length], dim=1)
-        return prefix, x
+    def separate_prefix_tokens(self, x: Tensor) -> tuple[Tensor, Tensor, Tensor]:
+        L_reg = self.register_tokens.shape[1]
+        L_cls = self.cls_token.shape[1]
+        L_visual = x.shape[1] - L_reg - L_cls
+        x_reg, x_cls, x_visual = x.split([L_reg, L_cls, L_visual], dim=1)
+        return x_reg, x_cls, x_visual
 
     def prepare_rope(
         self,
@@ -316,11 +305,7 @@
         tokenized_size = self.stem.tokenized_size(x.shape[2:])
         x = self.stem(x)
         x = apply_mask(mask, x) if mask is not None else x
-<<<<<<< HEAD
-        x = self._combine_prefix(x)
-=======
         x = self.add_prefix_tokens(x)
->>>>>>> b1e2d8d2
 
         # Prepare RoPE sin/cos if needed
         rope = self.prepare_rope(tokenized_size, mask, rope_seed) if self.rope is not None else None
@@ -331,20 +316,14 @@
             x = block(x, rope=rope)
 
         # Prepare output
-<<<<<<< HEAD
-        x_norm = self.output_norm(x)
-        x_reg, x_cls, x_visual = self._separate_prefix(x_norm)
+        x = self.output_norm(x)
+        x_reg, x_cls, x_visual = self.separate_prefix_tokens(x)
         return {
             "x_reg": x_reg,  # Register tokens
             "x_cls": x_cls,  # CLS token
             "x_visual": x_visual,  # Visual tokens
             "x_pre_norm": x,  # Full sequence before normalization
         }
-=======
-        x = self.output_norm(x)
-        if not return_register_tokens:
-            _, x = self.separate_prefix_tokens(x)
-        return x
 
     if TYPE_CHECKING:
 
@@ -352,11 +331,9 @@
             self,
             x: Tensor,
             mask: Tensor | None = None,
-            return_register_tokens: bool = False,
             rope_seed: int | None = None,
-        ) -> Tensor:
-            return self.forward(x, mask, return_register_tokens, rope_seed)
->>>>>>> b1e2d8d2
+        ) -> ViTOutput:
+            return self.forward(x, mask, rope_seed)
 
     @torch.no_grad()
     def _reshape_attention_weights(self, w: Tensor, tokenized_size: Sequence[int]) -> Tensor:
@@ -370,11 +347,7 @@
         # Prepare transformer input
         tokenized_size = self.stem.tokenized_size(x.shape[2:])
         x = self.stem(x)
-<<<<<<< HEAD
-        x = self._combine_prefix(x)
-=======
         x = self.add_prefix_tokens(x)
->>>>>>> b1e2d8d2
 
         # Apply transformer
         weights: Dict[str, Tensor] = {}
